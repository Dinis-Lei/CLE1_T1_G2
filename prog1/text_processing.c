/**
 * @file text_processing.c (implementation file)
 * 
 * @author Dinis Lei (you@domain.com), Martinho Tavares (martinho.tavares@ua.pt)
 * 
 * @brief Main file for Program 1.
 * 
 * Count the overall number of words and number of words containing each
 * possible vowel in a list of files passed as argument.
 * Each file is partitioned into chunks, that are distributed among workers
 * to perform the word counting in parallel, using multithreading.
 * 
 * @date March 2023
 * 
 */

#include <stdio.h>
#include <stdlib.h>
#include <stdbool.h>
#include <libgen.h>
#include <unistd.h>
#include <stdbool.h>
#include <pthread.h>
#include <math.h>
#include <time.h>

#include "constants.h"
#include "utf8_parser.h"
#include "chunk_reader.h"
#include "text_processing.h"


// Global state variables
/** @brief Array holding the exit status of the worker threads */
int* status_workers;
/** @brief Exit status of the main thread when performing operations on the monitor */
int status_main;
/** @brief Number of files to be processed */
int n_files;

/**
 *  \brief Print command usage.
 *
 *  A message specifying how the program should be called is printed.
 *
 *  \param cmdName string with the name of the command
 */
static void printUsage (char *cmdName);

/**
 * @brief Process the recently read chunk, updating the word counts.
 * 
 * Performed by the worker threads in parallel.
 *
 * @param chunk             the chunk of text to calculate word counts
 * @param chunk_size        number of bytes to be read from the chunk
 * @param worker_counters   array of counters to be overwritten with the chunk's word counts
 */
void processText(unsigned char* chunk, int chunk_size, struct PartialInfo *pInfo);

/** @brief Worker threads' function, which will concurrently update the word counters for the file in file_pointer */
void *worker(void *id);

<<<<<<< HEAD
/**
 * @brief Reads files from argv and stores them
 * @param argv 
 */
void storeFiles(char** file_list);

/**
 * @brief Receives an utf-8 code and asserts if it is alphanumeric or '_'
 * @param symbol array of bytes corresponding to an utf-8 code
 * @return assertion
 */
bool isalphanum(unsigned char* code);

/**
 * @brief Checks if chunk of text is cutting off a word (or byte) and returns the number of bytes to rewind the file 
 * @param chunk array of bytes to be verified
 * @return number of bytes to rewind the file 
 */
int checkCutOff(unsigned char* chunk);

/**
 * @brief Checks if utf-8 code corresponds with an apostrofe, or variants
 * @param code array of bytes corresponding to an utf-8 code
 * @return assertion
 */
bool isapostrofe(unsigned char* code);

/**
 * @brief Checks what vowel does the code correspond to and gives the correct index to update the counter
 * @param code array of bytes corresponding to an utf-8 code
 * @return counter index of the vowel
 */
int whatVowel(unsigned char* code);

/** \brief execution time measurement */
static double get_delta_time(void);

// Global state variables
/** @brief True when the main thread knows there are no more files to be read. Worker threads exit when this value becomes true */
static bool work_done = false;
/** @brief True when the main thread knows the current file has been completely read. Worker threads wait when this value becomes true */
static bool file_done = true;
/** @brief Number of files to be processed */
static int n_files;
=======
>>>>>>> ca4b6933
/** @brief Number of threads to be run in the program. Can be changed with command-line arguments, and it's global 
 * as the worker threads need to be aware of how many there are 
 */
static int n_threads = 4;

/**
 *  \brief Main thread.
 *
 *  Its role is starting the processing by generating the workers threads and redistribute work for them.
 *
 *  \param argc number of words of the command line
 *  \param argv list of words of the command line
 *
 *  \return status of operation
 */
int main (int argc, char *argv[]) {

    int opt;
    extern char* optarg;
    extern int optind;

    while((opt = getopt(argc, argv, "t:h")) != -1) {
        switch (opt) {
            case 't': /* number of threads to be created */
                if (atoi(optarg) <= 0){ 
                    fprintf(stderr, "%s: non positive number\n", basename(argv[0]));
                    printUsage(basename(argv[0]));
                    return EXIT_FAILURE;
                }
                n_threads = (int) atoi(optarg);
                if (n_threads > MAX_THREADS){ 
                    fprintf(stderr, "%s: too many threads\n", basename(argv[0]));
                    printUsage(basename(argv[0]));
                    return EXIT_FAILURE;
                }
                break;
            case 'h':
                printUsage(basename(argv[0]));
                return EXIT_SUCCESS;
            case '?': /* invalid option */
                fprintf (stderr, "%s: invalid option\n", basename(argv[0]));
                return EXIT_FAILURE;
        }
    }

    if (argc < 2) {
        fprintf(stderr, "Input some files to process!\n");
        return EXIT_FAILURE;
    }

    pthread_t* t_worker_id;         // workers internal thread id array
    unsigned int* worker_id;        // workers application thread id array
    int* pStatus;                   // pointer to execution status
    int i;                          // counting variable

    n_files = argc - optind;

    /* Initializing the internal and application-defined thread id arrays, thread status array */
    if ((t_worker_id = malloc(n_threads * sizeof(pthread_t))) == NULL  ||
        (worker_id = malloc(n_threads * sizeof(unsigned int))) == NULL ||
        (status_workers = malloc(n_threads * sizeof(unsigned int))) == NULL) {
        fprintf(stderr, "error on allocating space to both internal / external worker id arrays\n");
        exit(EXIT_FAILURE);
    }

    for (i = 0; i < n_threads; i++)
        worker_id[i] = i;

    storeFiles(&argv[optind]);

    (void) get_delta_time ();

    // Launch Workers
    for (i = 0; i < n_threads; i++) {
        if (pthread_create(&t_worker_id[i], NULL, worker, &worker_id[i]) != 0) {
            fprintf(stderr, "error on creating worker thread");
            exit(EXIT_FAILURE);
        }
    }

    // Wait for the workers to terminate
    for (i = 0; i < n_threads; i++) {
        if (pthread_join(t_worker_id[i], (void *)&pStatus) != 0) {
            fprintf(stderr, "error on waiting for thread worker");
            exit(EXIT_FAILURE);
        }
    }

    printResults();
    
    free(t_worker_id);
    free(worker_id);
    free(status_workers);
    
    monitorFreeMemory();

    printf ("\nElapsed time = %.6f s\n", get_delta_time ());
    return EXIT_SUCCESS;
}

void *worker(void *par) {
    unsigned int id = *((unsigned int *) par);

    struct PartialInfo pInfo;
    unsigned char *chunk;
    int chunk_size;
    
    if ((chunk = malloc(MAX_CHUNK_SIZE*1024 * sizeof(char))) == NULL ||
        (pInfo.partial_counters = (int **) malloc(n_files * sizeof(int*))) == NULL) {
        perror("error on allocating space to both internal / external worker id arrays\n");
        status_workers[id] = EXIT_FAILURE;
        pthread_exit(&status_workers[id]);
    }

    for (int i = 0; i < n_files; i++) {
        if ((pInfo.partial_counters[i] = (int *) calloc(N_VOWELS, sizeof(int))) == NULL) {
            perror("error on allocating space to both internal / external worker id arrays\n");
            status_workers[id] = EXIT_FAILURE;
            pthread_exit(&status_workers[id]);
        }
    }

    while ((chunk_size = readChunk(id, chunk, &pInfo)) > 0) {
        processText(chunk, chunk_size, &pInfo);
    }
    
    // Update word counts
    updateCounters(id, &pInfo);

    free(chunk);
    for (int i = 0; i < n_files; i++)
        free(pInfo.partial_counters[i]);
    free(pInfo.partial_counters);

    status_workers[id] = EXIT_SUCCESS;
    pthread_exit(&status_workers[id]);
}

void processText(unsigned char* chunk, int chunk_size, struct PartialInfo *pInfo) {
    unsigned char code[4] = {0, 0, 0, 0};                               // Utf-8 code of a symbol
    int code_size = 0;                                                  // Size of the code
    bool is_word = false;                                               // Checks if it is currently parsing a word
    bool has_counted[6] = {false, false, false, false, false, false};   // Controls if given vowel has already been counted
    int byte_ptr = 0;                                                   // Current byte being read in the chunk
    while (byte_ptr < chunk_size) {    
        code_size = 0;

        readUTF8Character(&chunk[byte_ptr], code, &code_size);

        if (code_size == 0){
            fprintf(stderr, "Error on processing file chunk\n");
            return;
        }

        // Increment pointer
        byte_ptr += code_size;

        if (isalphanum(code)) {
            // If previous state wasn't word, increment word counter
            if (!is_word) {
                pInfo->partial_counters[pInfo->current_file_id][0]++;
            }
            is_word = true;
            // Check if code corresponds to a vowel
            int vowel = whatVowel(code);

            if (vowel < 0) {
                continue;
            }

            // Increment vowel counter if it hasn't been counted
            if (!has_counted[vowel-1]) {
                has_counted[vowel-1] = true;
                pInfo->partial_counters[pInfo->current_file_id][vowel]++;
            }
        }
        else {
            if (!isapostrofe(code)) {
                is_word = false;
                for (int i = 0; i < N_VOWELS-1; i++) {
                    has_counted[i] = false;
                }
            }
        }
    }
    
}

static void printUsage (char *cmdName) {
    fprintf(stderr, "\nSynopsis: %s [OPTIONS] FILE...\n"
           "  OPTIONS:\n"
<<<<<<< HEAD
           "  -h      --- print this help\n", cmdName);
}

bool isalphanum(unsigned char* code) {
    
    return
        (code[0] >= 0x30     && code[0] <= 0x39)    || 
        (code[0] >= 0x41     && code[0] <= 0x5a)    ||
        (code[0] == 0x5f)                           ||
        (code[0] >= 0x61     && code[0] <= 0x7a)    ||
        (code[0] >= 0x61     && code[0] <= 0x7a)    ||
        (code[0] == 0xc3     && (
            (code[1] >= 0x80 && code[1] <= 0x83)    ||
            (code[1] >= 0x87 && code[1] <= 0x8a)    ||
            (code[1] >= 0x8c && code[1] <= 0x8d)    ||
            (code[1] >= 0x92 && code[1] <= 0x95)    ||
            (code[1] >= 0x99 && code[1] <= 0x9a)    ||
            (code[1] >= 0xa0 && code[1] <= 0xa3)    ||
            (code[1] >= 0xa7 && code[1] <= 0xaa)    ||
            (code[1] >= 0xac && code[1] <= 0xad)    ||
            (code[1] >= 0xb2 && code[1] <= 0xb5)    ||
            (code[1] >= 0xb9 && code[1] <= 0xba) 
        ));
}

int checkCutOff(unsigned char* chunk) {
    int chunk_ptr = MAX_CHUNK_SIZE*1024 - 1;
    int code_size = 0;
    unsigned char symbol[4] = {0,0,0,0};
    while (true) {
        
        // Last Byte is 1-byte Code
        if (!(chunk[chunk_ptr] & 0x80)) {
           code_size = 1;
        }
        // Last Byte is 1st byte of a 2-byte code
        else if ((chunk[chunk_ptr] & 0xe0) == 0xc0) {
            code_size = 2;
        }
        // Last Byte is 1st byte of a 3-byte code
        else if ((chunk[chunk_ptr] & 0xf0) == 0xe0) {
            code_size = 3;
        }
        // Last Byte is 1st byte of a 4-byte code
        else if ((chunk[chunk_ptr] & 0xf8) == 0xf0) {
            code_size = 4;
        }
        // Last Byte is the n-th byte of a 2 or more byte code
        else if((chunk[chunk_ptr] & 0xC0) == 0x80) {
            chunk_ptr--;
            continue;
        }
        else {
            fprintf(stderr, "Error on parsing file chunk\n");
            return -1;
        }

        // Not enough bytes to form a complete code
        if (MAX_CHUNK_SIZE*1024 - chunk_ptr < code_size) {
            chunk_ptr--;
            continue;
        }

        // Grab code
        for (int i = 0; i < code_size; i++) {
            symbol[i] = chunk[chunk_ptr+i];
        }

        // Check if its not alpha-numeric
        if (!isalphanum(symbol) && !isapostrofe(symbol)) {
            return MAX_CHUNK_SIZE*1024 - chunk_ptr;
        }
        // Decrement chunk_ptr
        chunk_ptr--;
    }

    return 0;
}

bool isapostrofe(unsigned char* code) {
    return (code[0] == 0x27) || (code[0] == 0xe2 && code[1] == 0x80 && (code[2] == 0x98 || code[2] == 0x99));
}

int whatVowel(unsigned char* code) {
    if ( code[0] == 0x41 || code[0] == 0x61 || (code[0] == 0xc3 && ((code[1] >= 0x80 && code[1] <= 0x83) || (code[1] >= 0xa0 && code[1] <= 0xa3)))) {
        return 1;
    }
    if ( code[0] == 0x45 || code[0] == 0x65 || (code[0] == 0xc3 && ((code[1] >= 0x88 && code[1] <= 0x8a) || (code[1] >= 0xa8 && code[1] <= 0xaa)))) {
        return 2;
    }
    if ( code[0] == 0x49 || code[0] == 0x69 || (code[0] == 0xc3 && ((code[1] >= 0x8c && code[1] <= 0x8d) || (code[1] >= 0xac && code[1] <= 0xad)))) {
        return 3;
    }
    if ( code[0] == 0x4f || code[0] == 0x6f || (code[0] == 0xc3 && ((code[1] >= 0x92 && code[1] <= 0x95) || (code[1] >= 0xb2 && code[1] <= 0xb5)))) {
        return 4;
    }
    if ( code[0] == 0x55 || code[0] == 0x75 || (code[0] == 0xc3 && ((code[1] >= 0x99 && code[1] <= 0x9a) || (code[1] >= 0xb9 && code[1] <= 0xba)))) {
        return 5;
    }
    if ((code[0] == 0x59 || code[0] == 0x79)) {
        return 6;
    }

    return -1;
}

static double get_delta_time(void) {
    static struct timespec t0, t1;

    t0 = t1;
    if(clock_gettime (CLOCK_MONOTONIC, &t1) != 0) {
        perror ("clock_gettime");
        exit(EXIT_FAILURE);
    }
    return (double) (t1.tv_sec - t0.tv_sec) + 1.0e-9 * (double) (t1.tv_nsec - t0.tv_nsec);
=======
           "  -h      --- print this help\n"
           "  -t      --- Nº of worker threads launched, MAX = %d\n", cmdName, MAX_THREADS);
>>>>>>> ca4b6933
}<|MERGE_RESOLUTION|>--- conflicted
+++ resolved
@@ -61,53 +61,6 @@
 /** @brief Worker threads' function, which will concurrently update the word counters for the file in file_pointer */
 void *worker(void *id);
 
-<<<<<<< HEAD
-/**
- * @brief Reads files from argv and stores them
- * @param argv 
- */
-void storeFiles(char** file_list);
-
-/**
- * @brief Receives an utf-8 code and asserts if it is alphanumeric or '_'
- * @param symbol array of bytes corresponding to an utf-8 code
- * @return assertion
- */
-bool isalphanum(unsigned char* code);
-
-/**
- * @brief Checks if chunk of text is cutting off a word (or byte) and returns the number of bytes to rewind the file 
- * @param chunk array of bytes to be verified
- * @return number of bytes to rewind the file 
- */
-int checkCutOff(unsigned char* chunk);
-
-/**
- * @brief Checks if utf-8 code corresponds with an apostrofe, or variants
- * @param code array of bytes corresponding to an utf-8 code
- * @return assertion
- */
-bool isapostrofe(unsigned char* code);
-
-/**
- * @brief Checks what vowel does the code correspond to and gives the correct index to update the counter
- * @param code array of bytes corresponding to an utf-8 code
- * @return counter index of the vowel
- */
-int whatVowel(unsigned char* code);
-
-/** \brief execution time measurement */
-static double get_delta_time(void);
-
-// Global state variables
-/** @brief True when the main thread knows there are no more files to be read. Worker threads exit when this value becomes true */
-static bool work_done = false;
-/** @brief True when the main thread knows the current file has been completely read. Worker threads wait when this value becomes true */
-static bool file_done = true;
-/** @brief Number of files to be processed */
-static int n_files;
-=======
->>>>>>> ca4b6933
 /** @brief Number of threads to be run in the program. Can be changed with command-line arguments, and it's global 
  * as the worker threads need to be aware of how many there are 
  */
@@ -179,7 +132,6 @@
     storeFiles(&argv[optind]);
 
     (void) get_delta_time ();
-
     // Launch Workers
     for (i = 0; i < n_threads; i++) {
         if (pthread_create(&t_worker_id[i], NULL, worker, &worker_id[i]) != 0) {
@@ -201,7 +153,6 @@
     free(t_worker_id);
     free(worker_id);
     free(status_workers);
-    
     monitorFreeMemory();
 
     printf ("\nElapsed time = %.6f s\n", get_delta_time ());
@@ -299,124 +250,6 @@
 static void printUsage (char *cmdName) {
     fprintf(stderr, "\nSynopsis: %s [OPTIONS] FILE...\n"
            "  OPTIONS:\n"
-<<<<<<< HEAD
-           "  -h      --- print this help\n", cmdName);
-}
-
-bool isalphanum(unsigned char* code) {
-    
-    return
-        (code[0] >= 0x30     && code[0] <= 0x39)    || 
-        (code[0] >= 0x41     && code[0] <= 0x5a)    ||
-        (code[0] == 0x5f)                           ||
-        (code[0] >= 0x61     && code[0] <= 0x7a)    ||
-        (code[0] >= 0x61     && code[0] <= 0x7a)    ||
-        (code[0] == 0xc3     && (
-            (code[1] >= 0x80 && code[1] <= 0x83)    ||
-            (code[1] >= 0x87 && code[1] <= 0x8a)    ||
-            (code[1] >= 0x8c && code[1] <= 0x8d)    ||
-            (code[1] >= 0x92 && code[1] <= 0x95)    ||
-            (code[1] >= 0x99 && code[1] <= 0x9a)    ||
-            (code[1] >= 0xa0 && code[1] <= 0xa3)    ||
-            (code[1] >= 0xa7 && code[1] <= 0xaa)    ||
-            (code[1] >= 0xac && code[1] <= 0xad)    ||
-            (code[1] >= 0xb2 && code[1] <= 0xb5)    ||
-            (code[1] >= 0xb9 && code[1] <= 0xba) 
-        ));
-}
-
-int checkCutOff(unsigned char* chunk) {
-    int chunk_ptr = MAX_CHUNK_SIZE*1024 - 1;
-    int code_size = 0;
-    unsigned char symbol[4] = {0,0,0,0};
-    while (true) {
-        
-        // Last Byte is 1-byte Code
-        if (!(chunk[chunk_ptr] & 0x80)) {
-           code_size = 1;
-        }
-        // Last Byte is 1st byte of a 2-byte code
-        else if ((chunk[chunk_ptr] & 0xe0) == 0xc0) {
-            code_size = 2;
-        }
-        // Last Byte is 1st byte of a 3-byte code
-        else if ((chunk[chunk_ptr] & 0xf0) == 0xe0) {
-            code_size = 3;
-        }
-        // Last Byte is 1st byte of a 4-byte code
-        else if ((chunk[chunk_ptr] & 0xf8) == 0xf0) {
-            code_size = 4;
-        }
-        // Last Byte is the n-th byte of a 2 or more byte code
-        else if((chunk[chunk_ptr] & 0xC0) == 0x80) {
-            chunk_ptr--;
-            continue;
-        }
-        else {
-            fprintf(stderr, "Error on parsing file chunk\n");
-            return -1;
-        }
-
-        // Not enough bytes to form a complete code
-        if (MAX_CHUNK_SIZE*1024 - chunk_ptr < code_size) {
-            chunk_ptr--;
-            continue;
-        }
-
-        // Grab code
-        for (int i = 0; i < code_size; i++) {
-            symbol[i] = chunk[chunk_ptr+i];
-        }
-
-        // Check if its not alpha-numeric
-        if (!isalphanum(symbol) && !isapostrofe(symbol)) {
-            return MAX_CHUNK_SIZE*1024 - chunk_ptr;
-        }
-        // Decrement chunk_ptr
-        chunk_ptr--;
-    }
-
-    return 0;
-}
-
-bool isapostrofe(unsigned char* code) {
-    return (code[0] == 0x27) || (code[0] == 0xe2 && code[1] == 0x80 && (code[2] == 0x98 || code[2] == 0x99));
-}
-
-int whatVowel(unsigned char* code) {
-    if ( code[0] == 0x41 || code[0] == 0x61 || (code[0] == 0xc3 && ((code[1] >= 0x80 && code[1] <= 0x83) || (code[1] >= 0xa0 && code[1] <= 0xa3)))) {
-        return 1;
-    }
-    if ( code[0] == 0x45 || code[0] == 0x65 || (code[0] == 0xc3 && ((code[1] >= 0x88 && code[1] <= 0x8a) || (code[1] >= 0xa8 && code[1] <= 0xaa)))) {
-        return 2;
-    }
-    if ( code[0] == 0x49 || code[0] == 0x69 || (code[0] == 0xc3 && ((code[1] >= 0x8c && code[1] <= 0x8d) || (code[1] >= 0xac && code[1] <= 0xad)))) {
-        return 3;
-    }
-    if ( code[0] == 0x4f || code[0] == 0x6f || (code[0] == 0xc3 && ((code[1] >= 0x92 && code[1] <= 0x95) || (code[1] >= 0xb2 && code[1] <= 0xb5)))) {
-        return 4;
-    }
-    if ( code[0] == 0x55 || code[0] == 0x75 || (code[0] == 0xc3 && ((code[1] >= 0x99 && code[1] <= 0x9a) || (code[1] >= 0xb9 && code[1] <= 0xba)))) {
-        return 5;
-    }
-    if ((code[0] == 0x59 || code[0] == 0x79)) {
-        return 6;
-    }
-
-    return -1;
-}
-
-static double get_delta_time(void) {
-    static struct timespec t0, t1;
-
-    t0 = t1;
-    if(clock_gettime (CLOCK_MONOTONIC, &t1) != 0) {
-        perror ("clock_gettime");
-        exit(EXIT_FAILURE);
-    }
-    return (double) (t1.tv_sec - t0.tv_sec) + 1.0e-9 * (double) (t1.tv_nsec - t0.tv_nsec);
-=======
            "  -h      --- print this help\n"
            "  -t      --- Nº of worker threads launched, MAX = %d\n", cmdName, MAX_THREADS);
->>>>>>> ca4b6933
 }