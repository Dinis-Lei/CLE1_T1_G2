/**
 * @file sort_array.c (implementation file)
 *
 * @author Dinis Lei (dinislei@ua.pt), Martinho Tavares (martinho.tavares@ua.pt)
 *
 * @brief Main file for Program 2.
 * 
 * Sort an array of integers stored in a file, whose path is provided as a command-line argument.
 * The bitonic sorting algorithm is used, done using multithreading.
 *
 * @date March 2023
 * 
 */

#include <stdio.h>
#include <stdlib.h>
#include <stdbool.h>
#include <libgen.h>
#include <unistd.h>
#include <stdbool.h>
#include <pthread.h>
#include <math.h>
#include <time.h>

#include "sort_control.h"
#include "constants.h"
#include "sort_array.h"

// Global state variables
/** @brief Number of threads to be run in the program. Can be changed with command-line arguments, 
 * and it's global as the distributor thread needs to be aware of how many there are */
int n_threads = 4;
/** @brief Exit status of the monitor initialization */
int status_monitor_init;
/** @brief Array holding the exit status of the worker threads */
int* status_workers;
/** @brief Exit status of the distributor */
int status_distributor;

/**
 * @brief Print program usage
 * @param cmdName program's name
 */
static void printUsage (char *cmdName);

/** @brief Worker threads' function, which will concurrently sort the assigned array of integers */
static void *worker(void *id);

/** @brief Distributor thread's function, which will distribute work between the workers */
static void *distributor(void *par);

/**
 * @brief Merge a bitonic sequence into an ascending or descending sequence 
 * @param arr bitonic sequence
 * @param size size of the sequence
 * @param asc is ascending
 */
void bitonicMerge(int* arr, int size, bool asc);

/**
 * @brief Sort a sequence of integers into a bitonic sequence
 * @param arr bitonic sequence
 * @param size size of the sequence
 * @param asc is ascending
 */
void bitonicSort(int* arr, int size, bool asc);

/**
 * @brief Swap elements in array in ascending or descending order
 * @param arr array of elements to swap
 * @param i index of first element
 * @param j index of second element
 * @param asc is ascending
 */
void swap(int* arr, int i, int j, bool asc);

/** \brief execution time measurement */
static double get_delta_time(void);

int main (int argc, char *argv[]) {
    int opt;
    extern char* optarg;
    extern int optind;

    while((opt = getopt(argc, argv, "t:h")) != -1) {
        switch (opt) {
            case 't': /* number of threads to be created */
                if (atoi(optarg) <= 0){ 
                    fprintf(stderr, "%s: non positive number\n", basename(argv[0]));
                    printUsage(basename(argv[0]));
                    exit(EXIT_FAILURE);
                }
                n_threads = (int) atoi(optarg);
                if (n_threads > MAX_THREADS){ 
                    fprintf(stderr, "%s: too many threads\n", basename(argv[0]));
                    printUsage(basename(argv[0]));
                    exit(EXIT_FAILURE);
                }
                break;
            case 'h':
                printUsage(basename(argv[0]));
                return EXIT_SUCCESS;
            case '?': /* invalid option */
                fprintf (stderr, "%s: invalid option\n", basename(argv[0]));
                exit(EXIT_FAILURE);
        }
    }

    if (argc < 2) {
        fprintf(stderr, "Input some files to process!\n");
        exit(EXIT_FAILURE);
    }

    char* filename = argv[optind];

    storeFilename(filename);

    pthread_t* t_worker_id;         // workers internal thread id array
    pthread_t t_distributor_id;     // distributor internal thread id
    unsigned int* worker_id;        // workers application thread id array
    // TODO: does it make sense for the distributor to have an ID? it's only one
    unsigned int distributor_id;    // distributor application thread id
    int* pStatus;                   // pointer to execution status
    int i;                          // counting variable

    /**
     * Allocate memory for and initialize arrays of:
     * - the worker threads' internal IDs
     * - the worker threads' application-defined IDs
     * - the worker threads' status
     * 
     */
    if ((t_worker_id = malloc(n_threads * sizeof(pthread_t))) == NULL
            || (worker_id = malloc(n_threads * sizeof(unsigned int))) == NULL
            || (status_workers = malloc(n_threads * sizeof(unsigned int))) == NULL) {
        fprintf(stderr, "error on allocating space to both internal / external worker id arrays\n");
        exit(EXIT_FAILURE);
    }

    for (i = 0; i < n_threads; i++)
        worker_id[i] = i;
    distributor_id = i;

    (void) get_delta_time ();

    // Launch Workers and Distributor
    for (i = 0; i < n_threads; i++) {
        if (pthread_create(&t_worker_id[i], NULL, worker, &worker_id[i]) != 0) {
            fprintf(stderr, "error on creating worker thread");
            exit(EXIT_FAILURE);
        }
    }
    if (pthread_create(&t_distributor_id, NULL, distributor, &distributor_id) != 0) {
        fprintf(stderr, "error on creating worker thread");
        exit(EXIT_FAILURE);
    }

    for (i = 0; i < n_threads; i++) {
        if (pthread_join(t_worker_id[i], (void *)&pStatus) != 0) {
            fprintf(stderr, "error on waiting for thread worker");
            exit(EXIT_FAILURE);
        }
    }

    if (pthread_join(t_distributor_id, (void *)&pStatus) != 0) {
        fprintf(stderr, "error on waiting for thread distributor");
        exit(EXIT_FAILURE);
    }

    if (!validateSort())
        exit(EXIT_FAILURE);

    free(t_worker_id);
    free(worker_id);
    free(status_workers);

    monitorFreeMemory();

    printf ("\nElapsed time = %.6f s\n", get_delta_time ());
    exit(EXIT_SUCCESS);
}


void *distributor(void *par) {
    unsigned int id = *((unsigned int *) par);

    readIntegerFile();

    struct SorterWork* work_to_distribute = malloc(n_threads * sizeof(struct SorterWork));

    for (int stage = n_threads; stage > 0; stage >>= 1) {

        // The first stage is done differently, since no workers are dispensed from work.
        // In the following stages, however, half of the workers will be dispensed from work,
        // while the other half works as expected.
        int n_workers = (stage == n_threads) ? stage : stage << 1;
        for (int work_id = 0; work_id < n_workers; work_id++) {
            work_to_distribute[work_id].should_work = work_id < stage;   // distribute work to half of the workers, and tell the other half to stop working (unless it's the first stage)          
            if (work_to_distribute[work_id].should_work) {                
                defineIntegerSubsequence(stage, work_id, &work_to_distribute[work_id].array, &work_to_distribute[work_id].array_size);
                work_to_distribute[work_id].ascending = (work_id % 2) == 0;   // the sorts alternate between ascending and descending
                work_to_distribute[work_id].skip_sort = stage != n_threads;   // the bitonic sort (including merging) is only done in the first stage, afterwards it's merely merging
            }
        }

        distributeWork(work_to_distribute, n_workers);
    }   

    work_to_distribute[0].should_work = false;
    distributeWork(work_to_distribute, 1);

    free(work_to_distribute);

    status_distributor = EXIT_SUCCESS;
    pthread_exit(&status_distributor);
}

void *worker(void *par) {
    unsigned int id = *((unsigned int *) par);
    struct SorterWork work;
    
    while (true) {
        fetchWork(id, &work);
        
        if (!work.should_work)
            break;

        if (work.skip_sort)
            bitonicMerge(work.array, work.array_size, work.ascending); 
        else
            bitonicSort(work.array, work.array_size, work.ascending);
        
        reportWork();
    }
    
    status_workers[id] = EXIT_SUCCESS;
    pthread_exit(&status_workers[id]);
}

void swap(int* arr, int i, int j, bool asc) {
    if (asc && arr[i] > arr[j]) {              
        int temp = arr[i];
        arr[i] = arr[j];
        arr[j] = temp;
    }
    else if (!asc && arr[i] < arr[j]) {
        int temp = arr[i];
        arr[i] = arr[j];
        arr[j] = temp;
    }
}

void bitonicMerge(int* arr, int size, bool asc) {
    int v = size >> 1;
    int nL = 1;
    int n, u;
    for (int m = 0; m < log2(size); m++) {
        n = 0;
        u = 0;
        while (n < nL) {
            for (int t = 0; t < v; t++) {
                swap(arr, t+u, t+u+v, asc);    
            }
            u += (v << 1);
            n += 1;
        }
        v >>= 1;
        nL <<= 1;
    }
}

void bitonicSort(int* arr, int size, bool asc) {
    for (int j = 1; j <= log2(size); j++) {
        int N = pow(2, j);
        for (int i = 0; i < size; i += N) {
            bitonicMerge(arr + i, N, asc);
            asc = !asc;
        }
    }
}

<<<<<<< HEAD
static double get_delta_time(void) {
  static struct timespec t0, t1;

  t0 = t1;
  if(clock_gettime (CLOCK_MONOTONIC, &t1) != 0) {
    perror ("clock_gettime");
    exit(EXIT_FAILURE);
  }
  return (double) (t1.tv_sec - t0.tv_sec) + 1.0e-9 * (double) (t1.tv_nsec - t0.tv_nsec);
=======
static double get_delta_time(void)
{
    static struct timespec t0, t1;

    t0 = t1;
    if (clock_gettime(CLOCK_MONOTONIC, &t1) != 0) {
        perror ("clock_gettime");
        exit(EXIT_FAILURE);
    }
    return (double) (t1.tv_sec - t0.tv_sec) + 1.0e-9 * (double) (t1.tv_nsec - t0.tv_nsec);
>>>>>>> ca4b6933
}

void printUsage (char *cmdName) {
    fprintf(stderr, "\nSynopsis: %s [OPTIONS] FILE...\n"
           "  OPTIONS:\n"
           "  -h      --- print this help\n"
           "  -t      --- Nº of worker threads launched, MAX = %d\n", cmdName, MAX_THREADS);
}<|MERGE_RESOLUTION|>--- conflicted
+++ resolved
@@ -279,7 +279,6 @@
     }
 }
 
-<<<<<<< HEAD
 static double get_delta_time(void) {
   static struct timespec t0, t1;
 
@@ -289,18 +288,6 @@
     exit(EXIT_FAILURE);
   }
   return (double) (t1.tv_sec - t0.tv_sec) + 1.0e-9 * (double) (t1.tv_nsec - t0.tv_nsec);
-=======
-static double get_delta_time(void)
-{
-    static struct timespec t0, t1;
-
-    t0 = t1;
-    if (clock_gettime(CLOCK_MONOTONIC, &t1) != 0) {
-        perror ("clock_gettime");
-        exit(EXIT_FAILURE);
-    }
-    return (double) (t1.tv_sec - t0.tv_sec) + 1.0e-9 * (double) (t1.tv_nsec - t0.tv_nsec);
->>>>>>> ca4b6933
 }
 
 void printUsage (char *cmdName) {
